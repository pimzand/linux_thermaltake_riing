--- conflicted
+++ resolved
@@ -5,13 +5,8 @@
 from dbus.mainloop.glib import DBusGMainLoop
 from gi.repository import GObject
 
-<<<<<<< HEAD
-from linux_thermaltake_rgb.daemon.fan_manager import fan_controller_factory
+from linux_thermaltake_rgb.fan_manager import fan_model_factory
 from linux_thermaltake_rgb.daemon.lighting_manager import LightingEffect
-=======
-from linux_thermaltake_rgb.fan_manager import fan_model_factory
-from linux_thermaltake_rgb.lighting_manager import lighting_model_factory
->>>>>>> 145acaf8
 
 DBusGMainLoop(set_as_default=True)
 
@@ -43,13 +38,8 @@
         if len(args) > 0:
             if args[0] in ('static', 'alternating', 'rgb_spectrum',
                            'spinning_rgb_spectrum', 'temperature'):
-<<<<<<< HEAD
                 fc = LightingEffect.factory(*args)
-                self.daemon.lighting_manager.set_controller(fc)
-=======
-                fc = lighting_model_factory(*args)
                 self.daemon.lighting_manager.set_model(fc)
->>>>>>> 145acaf8
                 return "success"
         return "argument 0 must be in [static|alternating|rgb_spectrum]"
 
